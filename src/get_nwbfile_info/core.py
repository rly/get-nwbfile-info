--- conflicted
+++ resolved
@@ -163,21 +163,12 @@
                 container_fields.append(name)
             else:
                 non_container_fields.append(name)
-<<<<<<< HEAD
 
         # Process non-container fields
         for field_name in non_container_fields:
             field_value = obj.fields[field_name]
             field_expr = f"{expression}.{field_name}"
 
-=======
-
-        # Process non-container fields
-        for field_name in non_container_fields:
-            field_value = obj.fields[field_name]
-            field_path = f"{path}.{field_name}"
-
->>>>>>> debf799b
             # Add the field with a comment if the value is small
             if isinstance(field_value, h5py.Dataset):
                 # Add basic dataset info
@@ -234,22 +225,14 @@
         # Process container fields
         for field_name in container_fields:
             field_value = obj.fields[field_name]
-<<<<<<< HEAD
             field_expr = f"{expression}.{field_name}"
 
             # Recursively process the field value
             results.extend(process_nwb_container(field_value, expression=field_expr, variable_names_in_scope=variable_names_in_scope))
-=======
-            field_path = f"{path}.{field_name}"
-
-            # Recursively process the field value
-            results.extend(process_nwb_container(field_value, field_path))
->>>>>>> debf799b
 
         # Special handling for DynamicTable objects
         if isinstance(obj, DynamicTable):
             # Comment the dataframe code out because we don't want to download data if we run the script for testing
-<<<<<<< HEAD
             results.append(f"# {expression}.to_dataframe() # (DataFrame) Convert to a pandas DataFrame with {len(obj)} rows and {len(obj.columns)} columns")  # type: ignore
             results.append(f"# {expression}.to_dataframe().head() # (DataFrame) Show the first few rows of the pandas DataFrame")
             # show each of the columns
@@ -260,19 +243,6 @@
                         if j <= 3:
                             results.append(f"# {expression}.{colname}_index[{j}] # ({get_type_name(obj[colname+'_index'][j])})")  # type: ignore
                     if len(obj[colname + "_index"]) > 3:  # type: ignore
-=======
-            results.append(f"# {path}.to_dataframe() # (DataFrame) Convert to a pandas DataFrame with {len(obj)} rows and {len(obj.columns)} columns")
-            results.append(f"# {path}.to_dataframe().head() # (DataFrame) Show the first few rows of the pandas DataFrame")
-            results.append(f'# Number of rows: {len(obj)}')
-            # show each of the columns
-            for colname in obj.colnames:
-                results.append(f"{path}.{colname} # ({get_type_name(obj[colname])}) {obj[colname].description}")
-                if get_type_name(obj[colname]) == "VectorIndex":
-                    for j in range(len(obj[colname + "_index"])):
-                        if j <= 3:
-                            results.append(f"# {path}.{colname}_index[{j}] # ({get_type_name(obj[colname+'_index'][j])})")
-                    if len(obj[colname + "_index"]) > 3:
->>>>>>> debf799b
                         results.append(f"# ...")
 
 
